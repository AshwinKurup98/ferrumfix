[package]
name = "fefix"
version = "0.1.0"
edition = "2018"
authors = ["Filippo Costa @neysofu"]
homepage = "https://github.com/neysofu/ferrum-fix"
repository = "https://github.com/neysofu/ferrum-fix"
description = "FIX & FAST (FIX Adapted for STreaming) in pure Rust."
publish = true
readme = "../README.md"
keywords = ["fix", "fast", "protocol", "finance", "fintech"]
categories = ["network-programming", "parser-implementations", "encoding"]
license = "MIT OR Apache-2.0"

[lib]
name = "fefix"

[[bench]]
name = "fix_decode"
harness = false

[features]
<<<<<<< HEAD
default = ["expose_openssl", "utils-tokio", "utils-chrono"]
=======
default = ["expose_openssl", "expose_tokio", "chrono_time"]
# FIX application versions. FIX 4.4 is always available.
>>>>>>> a19f355a
fix40 = []
fix41 = []
fix42 = []
fix43 = []
fix50 = []
fix50sp1 = []
fix50sp2 = []
fixt11 = []
# FIXS: FIX-over-TLS
fixs = []
fixs-utils-openssl = ["openssl"]
# FIXP: FIX Performance Session Layer
fixp = []
fast-encoding = []
json-encoding = []
sofh = []
utils-bytes = ["bytes"]
utils-chrono = []
utils-tokio = []
expose_openssl = []

[dependencies]
bitvec = "0.18.3"
bytes = { version = "1", optional = true }
chrono = "0.4"
fnv = "1"
futures = "0.3"
futures-timer = "3"
heck = "0.3"
indoc = "1"
lazy_static = "1"
openssl = { version = "0.10", optional = true }
# For writing XML.
quick-xml = "0.22"
rand = "0.8"
# For reading XML.
roxmltree = "0.14"
rust_decimal = "1"
serde = { version = "1.0", features = ["derive"] }
serde_json = "1"
slog = "2"
sqlx = { version = "0.5", features = ["runtime-tokio-rustls", "postgres"] }
strum = "0.20"
strum_macros = "0.20"
uuid = { version = "0.8.1", features = ["v4"] }
fefix_derive = { path = "../fefix_derive" }

[build-dependencies]
chrono = "0.4"
fnv = "1"
heck = "0.3"
indoc = "1"
lazy_static = "1"
quick-xml = "0.22"
roxmltree = "0.14"
rayon = "1"
strum = "0.20"
strum_macros = "0.20"

[dev-dependencies]
arbitrary = { version = "1.0", features = ["derive"] }
criterion = { version = "0.3", features = ["html_reports"] }
enum-as-inner = "0.3"
quickcheck = "1"
quickcheck_derive = "0.3"
quickcheck_macros = "1"
syn = { version = "1", features = ["parsing"] }

# Dirty hack to enable arbitrary features for tests.
# https://github.com/rust-lang/cargo/issues/2911#issuecomment-749580481
[dev-dependencies.fefix]
path = "."
features = [
    "fast-encoding",
    "json-encoding",
    "fixp",
    "fixs",
    "fixs-utils-openssl",
    "sofh",
    "utils-bytes",
]<|MERGE_RESOLUTION|>--- conflicted
+++ resolved
@@ -20,12 +20,7 @@
 harness = false
 
 [features]
-<<<<<<< HEAD
-default = ["expose_openssl", "utils-tokio", "utils-chrono"]
-=======
-default = ["expose_openssl", "expose_tokio", "chrono_time"]
-# FIX application versions. FIX 4.4 is always available.
->>>>>>> a19f355a
+default = ["fixs", "utils-openssl", "utils-tokio", "utils-chrono"]
 fix40 = []
 fix41 = []
 fix42 = []
@@ -34,18 +29,15 @@
 fix50sp1 = []
 fix50sp2 = []
 fixt11 = []
-# FIXS: FIX-over-TLS
 fixs = []
-fixs-utils-openssl = ["openssl"]
-# FIXP: FIX Performance Session Layer
 fixp = []
 fast-encoding = []
 json-encoding = []
 sofh = []
 utils-bytes = ["bytes"]
 utils-chrono = []
+utils-openssl = ["openssl"]
 utils-tokio = []
-expose_openssl = []
 
 [dependencies]
 bitvec = "0.18.3"
@@ -101,9 +93,9 @@
 features = [
     "fast-encoding",
     "json-encoding",
+    "sofh",
     "fixp",
     "fixs",
-    "fixs-utils-openssl",
-    "sofh",
+    "utils-openssl",
     "utils-bytes",
 ]